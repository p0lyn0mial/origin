--- conflicted
+++ resolved
@@ -1,228 +1,3 @@
-<<<<<<< HEAD
-.TH "OPENSHIFT CLI CLUSTER" "1" " Openshift CLI User Manuals" "Openshift" "June 2016"  ""
-
-
-.SH NAME
-.PP
-openshift cli cluster up \- Start OpenShift on Docker with reasonable defaults
-
-
-.SH SYNOPSIS
-.PP
-\fBopenshift cli cluster up\fP [OPTIONS]
-
-
-.SH DESCRIPTION
-.PP
-Starts an OpenShift cluster using Docker containers, provisioning a registry, router, initial templates, and a default project.
-
-.PP
-This command will attempt to use an existing connection to a Docker daemon. Before running the command, ensure that you can execure docker commands successfully (i.e. 'docker ps').
-
-.PP
-Optionally, the command can create a new Docker machine for OpenShift using the VirtualBox driver when the \-\-create\-machine argument is specified. The machine will be named 'openshift' by default. To name the machine differently, use the \-\-docker\-machine=NAME argument. If the \-\-docker\-machine=NAME argument is specified, but \-\-create\-machine is not, the command will attempt to find an existing docker machine with that name and start it if it's not running.
-
-.PP
-By default, the OpenShift cluster will be setup to use a routing suffix that ends in xip.io. This is to allow dynamic host names to be created for routes. An alternate routing suffix can be specified using the \-\-routing\-suffix flag.
-
-.PP
-A public hostname can also be specified for the server with the \-\-public\-hostname flag.
-
-
-.SH OPTIONS
-.PP
-\fB\-\-create\-machine\fP=false
-    Create a Docker machine if one doesn't exist
-
-.PP
-\fB\-\-docker\-machine\fP=""
-    Specify the Docker machine to use
-
-.PP
-\fB\-e\fP, \fB\-\-env\fP=[]
-    Specify a key\-value pair for an environment variable to set on OpenShift container
-
-.PP
-\fB\-\-forward\-ports\fP=false
-    Use Docker port\-forwarding to communicate with origin container. Requires 'socat' locally.
-
-.PP
-\fB\-\-host\-config\-dir\fP="/var/lib/origin/openshift.local.config"
-    Directory on Docker host for OpenShift configuration
-
-.PP
-\fB\-\-host\-data\-dir\fP=""
-    Directory on Docker host for OpenShift data. If not specified, etcd data will not be persisted on the host.
-
-.PP
-\fB\-\-host\-pv\-dir\fP="/var/lib/origin/openshift.local.pv"
-    Directory on host for OpenShift persistent volumes
-
-.PP
-\fB\-\-host\-volumes\-dir\fP="/var/lib/origin/openshift.local.volumes"
-    Directory on Docker host for OpenShift volumes
-
-.PP
-\fB\-\-http\-proxy\fP=""
-    HTTP proxy to use for master and builds
-
-.PP
-\fB\-\-https\-proxy\fP=""
-    HTTPS proxy to use for master and builds
-
-.PP
-\fB\-\-image\fP="registry.access.redhat.com/openshift3/ose"
-    Specify the images to use for OpenShift
-
-.PP
-\fB\-\-image\-streams\fP="centos7"
-    Specify which image streams to use, centos7|rhel7
-
-.PP
-\fB\-\-logging\fP=false
-    Install logging (experimental)
-
-.PP
-\fB\-\-metrics\fP=false
-    Install metrics (experimental)
-
-.PP
-\fB\-\-no\-proxy\fP=[]
-    List of hosts or subnets for which a proxy should not be used
-
-.PP
-\fB\-\-public\-hostname\fP=""
-    Public hostname for OpenShift cluster
-
-.PP
-\fB\-\-routing\-suffix\fP=""
-    Default suffix for server routes
-
-.PP
-\fB\-\-server\-loglevel\fP=0
-    Log level for OpenShift server
-
-.PP
-\fB\-\-skip\-registry\-check\fP=false
-    Skip Docker daemon registry check
-
-.PP
-\fB\-\-use\-existing\-config\fP=false
-    Use existing configuration if present
-
-.PP
-\fB\-\-version\fP=""
-    Specify the tag for OpenShift images
-
-
-.SH OPTIONS INHERITED FROM PARENT COMMANDS
-.PP
-\fB\-\-api\-version\fP=""
-    DEPRECATED: The API version to use when talking to the server
-
-.PP
-\fB\-\-as\fP=""
-    Username to impersonate for the operation
-
-.PP
-\fB\-\-azure\-container\-registry\-config\fP=""
-    Path to the file container Azure container registry configuration information.
-
-.PP
-\fB\-\-certificate\-authority\fP=""
-    Path to a cert. file for the certificate authority
-
-.PP
-\fB\-\-client\-certificate\fP=""
-    Path to a client certificate file for TLS
-
-.PP
-\fB\-\-client\-key\fP=""
-    Path to a client key file for TLS
-
-.PP
-\fB\-\-cluster\fP=""
-    The name of the kubeconfig cluster to use
-
-.PP
-\fB\-\-config\fP=""
-    Path to the config file to use for CLI requests.
-
-.PP
-\fB\-\-context\fP=""
-    The name of the kubeconfig context to use
-
-.PP
-\fB\-\-google\-json\-key\fP=""
-    The Google Cloud Platform Service Account JSON Key to use for authentication.
-
-.PP
-\fB\-\-insecure\-skip\-tls\-verify\fP=false
-    If true, the server's certificate will not be checked for validity. This will make your HTTPS connections insecure
-
-.PP
-\fB\-\-log\-flush\-frequency\fP=0
-    Maximum number of seconds between log flushes
-
-.PP
-\fB\-\-match\-server\-version\fP=false
-    Require server version to match client version
-
-.PP
-\fB\-n\fP, \fB\-\-namespace\fP=""
-    If present, the namespace scope for this CLI request
-
-.PP
-\fB\-\-request\-timeout\fP="0"
-    The length of time to wait before giving up on a single server request. Non\-zero values should contain a corresponding time unit (e.g. 1s, 2m, 3h). A value of zero means don't timeout requests.
-
-.PP
-\fB\-\-server\fP=""
-    The address and port of the Kubernetes API server
-
-.PP
-\fB\-\-token\fP=""
-    Bearer token for authentication to the API server
-
-.PP
-\fB\-\-user\fP=""
-    The name of the kubeconfig user to use
-
-
-.SH EXAMPLE
-.PP
-.RS
-
-.nf
-  # Start OpenShift on a new docker machine named 'openshift'
-  openshift cli cluster up \-\-create\-machine
-  
-  # Start OpenShift using a specific public host name
-  openshift cli cluster up \-\-public\-hostname=my.address.example.com
-  
-  # Start OpenShift and preserve data and config between restarts
-  openshift cli cluster up \-\-host\-data\-dir=/mydata \-\-use\-existing\-config
-  
-  # Use a different set of images
-  openshift cli cluster up \-\-image="registry.example.com/origin" \-\-version="v1.1"
-  
-  # Specify which set of image streams to use
-  openshift cli cluster up \-\-image\-streams=centos7
-
-.fi
-.RE
-
-
-.SH SEE ALSO
-.PP
-\fBopenshift\-cli\-cluster(1)\fP,
-
-
-.SH HISTORY
-.PP
-June 2016, Ported from the Kubernetes man\-doc generator
-=======
 This file is autogenerated, but we've stopped checking such files into the
 repository to reduce the need for rebases. Please run hack/generate-docs.sh to
-populate this file.
->>>>>>> eddbd202
+populate this file.